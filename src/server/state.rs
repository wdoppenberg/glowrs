--- conflicted
+++ resolved
@@ -10,12 +10,8 @@
 #[derive(Clone)]
 pub struct ServerState {
     pub embeddings_client: EmbeddingsClient,
-<<<<<<< HEAD
-    // pub embeddings_queue: Queue<EmbeddingsRequest, EmbeddingsResponse, EmbeddingsHandler>,
-=======
     // TODO: Fix queue + handler thread despawning
     pub embeddings_queue: Arc<Queue<EmbeddingsHandler>>,
->>>>>>> 124d0fa4
 }
 
 
@@ -24,11 +20,7 @@
         embeddings_handler: EmbeddingsHandler,
     ) -> Result<Self> {
         let embeddings_queue = Queue::new(embeddings_handler)?;
-<<<<<<< HEAD
-        
-=======
 
->>>>>>> 124d0fa4
         let embeddings_client = EmbeddingsClient::new(&embeddings_queue);
 
         Ok(Self { embeddings_client, embeddings_queue: Arc::new(embeddings_queue) })
