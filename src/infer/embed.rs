use candle_transformers::models::jina_bert::BertModel as JinaBertModel;

use crate::infer::client::Client;
<<<<<<< HEAD
use crate::infer::Queue;
use crate::infer::queue::{QueueCommand, QueueEntry, RequestHandler};
use crate::model::sentence_transformer::SentenceTransformer;
use crate::server::data_models::{EmbeddingsRequest, EmbeddingsResponse};

/// Embeddings inference struct
#[derive(Clone)]
pub struct EmbeddingsClient {
    /// Queue sender
    tx: UnboundedSender<QueueCommand<EmbeddingsRequest, EmbeddingsResponse>>,
}

impl Client for EmbeddingsClient {
    type SendType = EmbeddingsRequest;
    type RecvType = EmbeddingsResponse;

    async fn send(
        &self,
        value: Self::SendType,
    ) -> anyhow::Result<oneshot::Receiver<Self::RecvType>> {
        let (queue_tx, queue_rx) = oneshot::channel();
        let entry = QueueEntry::new(value, queue_tx);
	    let command = QueueCommand::Append(entry);
        self.tx.send(command)?;

	    Ok(queue_rx)
    }

	fn get_tx(&self) -> UnboundedSender<QueueCommand<Self::SendType, Self::RecvType>> {
		self.tx.clone()
	}
}

impl EmbeddingsClient {
	pub(crate) fn new(queue: &Queue<EmbeddingsRequest, EmbeddingsResponse, EmbeddingsHandler>) -> Self {
		Self {
			tx: queue.tx.clone()
		}
	}
	pub async fn generate_embedding(&self, request: EmbeddingsRequest) -> anyhow::Result<EmbeddingsResponse> {
    	let rx = self.send(request).await?;
    	rx.await.map_err(|_| anyhow::anyhow!("Failed to receive response from queue"))
	}
}

=======
use crate::infer::handler::RequestHandler;
use crate::infer::Queue;
use crate::model::sentence_transformer::SentenceTransformer;
use crate::server::data_models::{EmbeddingsRequest, EmbeddingsResponse};

>>>>>>> 124d0fa4
type Embedder = JinaBertModel;

pub struct EmbeddingsHandler {
    sentence_transformer: SentenceTransformer<Embedder>,
}

<<<<<<< HEAD
=======

>>>>>>> 124d0fa4
impl EmbeddingsHandler {
	pub fn new(
		model_repo: &str,
		revision: &str,
	) -> anyhow::Result<Self>
    {
<<<<<<< HEAD
	    // TODO: Don't hardcode
=======
>>>>>>> 124d0fa4
        tracing::info!("Loading model: {}. Wait for model load.", model_repo);
        let sentence_transformer: SentenceTransformer<Embedder> =
            SentenceTransformer::from_repo(model_repo, revision)?;
        tracing::info!("Model loaded");

        Ok(Self {
            sentence_transformer,
        })
    }
}
<<<<<<< HEAD

impl RequestHandler<EmbeddingsRequest, EmbeddingsResponse> for EmbeddingsHandler {
    fn handle(&mut self, request: EmbeddingsRequest) -> anyhow::Result<EmbeddingsResponse> {
=======

impl RequestHandler for EmbeddingsHandler {
	type TReq = EmbeddingsRequest;
	type TResp = EmbeddingsResponse;


	fn handle(&mut self, request: EmbeddingsRequest) -> anyhow::Result<EmbeddingsResponse> {
>>>>>>> 124d0fa4
        let sentences = request.input;

	    // TODO: Is this even necessary?
        const NORMALIZE: bool = false;

        // Infer embeddings
        let (embeddings, usage) = self
            .sentence_transformer
            .encode_batch_with_usage(sentences, NORMALIZE)?;

        let response = EmbeddingsResponse::from_embeddings(embeddings, usage, request.model);

        Ok(response)
    }
<<<<<<< HEAD
=======
}

/// Embeddings inference struct
#[derive(Clone)]
pub struct EmbeddingsClient(Client<EmbeddingsHandler>);


impl EmbeddingsClient {
	pub(crate) fn new(queue: &Queue<EmbeddingsHandler>) -> Self {
		Self(Client::new(queue))
	}
	pub async fn generate_embedding(&self, request: EmbeddingsRequest) -> anyhow::Result<EmbeddingsResponse> {
		let rx = self.0.send(request).await?;
		rx.await.map_err(|_| anyhow::anyhow!("Failed to receive response from queue"))
	}
>>>>>>> 124d0fa4
}<|MERGE_RESOLUTION|>--- conflicted
+++ resolved
@@ -1,79 +1,24 @@
 use candle_transformers::models::jina_bert::BertModel as JinaBertModel;
 
 use crate::infer::client::Client;
-<<<<<<< HEAD
-use crate::infer::Queue;
-use crate::infer::queue::{QueueCommand, QueueEntry, RequestHandler};
-use crate::model::sentence_transformer::SentenceTransformer;
-use crate::server::data_models::{EmbeddingsRequest, EmbeddingsResponse};
-
-/// Embeddings inference struct
-#[derive(Clone)]
-pub struct EmbeddingsClient {
-    /// Queue sender
-    tx: UnboundedSender<QueueCommand<EmbeddingsRequest, EmbeddingsResponse>>,
-}
-
-impl Client for EmbeddingsClient {
-    type SendType = EmbeddingsRequest;
-    type RecvType = EmbeddingsResponse;
-
-    async fn send(
-        &self,
-        value: Self::SendType,
-    ) -> anyhow::Result<oneshot::Receiver<Self::RecvType>> {
-        let (queue_tx, queue_rx) = oneshot::channel();
-        let entry = QueueEntry::new(value, queue_tx);
-	    let command = QueueCommand::Append(entry);
-        self.tx.send(command)?;
-
-	    Ok(queue_rx)
-    }
-
-	fn get_tx(&self) -> UnboundedSender<QueueCommand<Self::SendType, Self::RecvType>> {
-		self.tx.clone()
-	}
-}
-
-impl EmbeddingsClient {
-	pub(crate) fn new(queue: &Queue<EmbeddingsRequest, EmbeddingsResponse, EmbeddingsHandler>) -> Self {
-		Self {
-			tx: queue.tx.clone()
-		}
-	}
-	pub async fn generate_embedding(&self, request: EmbeddingsRequest) -> anyhow::Result<EmbeddingsResponse> {
-    	let rx = self.send(request).await?;
-    	rx.await.map_err(|_| anyhow::anyhow!("Failed to receive response from queue"))
-	}
-}
-
-=======
 use crate::infer::handler::RequestHandler;
 use crate::infer::Queue;
 use crate::model::sentence_transformer::SentenceTransformer;
 use crate::server::data_models::{EmbeddingsRequest, EmbeddingsResponse};
 
->>>>>>> 124d0fa4
 type Embedder = JinaBertModel;
 
 pub struct EmbeddingsHandler {
     sentence_transformer: SentenceTransformer<Embedder>,
 }
 
-<<<<<<< HEAD
-=======
 
->>>>>>> 124d0fa4
 impl EmbeddingsHandler {
 	pub fn new(
 		model_repo: &str,
 		revision: &str,
 	) -> anyhow::Result<Self>
     {
-<<<<<<< HEAD
-	    // TODO: Don't hardcode
-=======
->>>>>>> 124d0fa4
         tracing::info!("Loading model: {}. Wait for model load.", model_repo);
         let sentence_transformer: SentenceTransformer<Embedder> =
             SentenceTransformer::from_repo(model_repo, revision)?;
@@ -84,11 +29,6 @@
         })
     }
 }
-<<<<<<< HEAD
-
-impl RequestHandler<EmbeddingsRequest, EmbeddingsResponse> for EmbeddingsHandler {
-    fn handle(&mut self, request: EmbeddingsRequest) -> anyhow::Result<EmbeddingsResponse> {
-=======
 
 impl RequestHandler for EmbeddingsHandler {
 	type TReq = EmbeddingsRequest;
@@ -96,7 +36,6 @@
 
 
 	fn handle(&mut self, request: EmbeddingsRequest) -> anyhow::Result<EmbeddingsResponse> {
->>>>>>> 124d0fa4
         let sentences = request.input;
 
 	    // TODO: Is this even necessary?
@@ -111,8 +50,6 @@
 
         Ok(response)
     }
-<<<<<<< HEAD
-=======
 }
 
 /// Embeddings inference struct
@@ -128,5 +65,4 @@
 		let rx = self.0.send(request).await?;
 		rx.await.map_err(|_| anyhow::anyhow!("Failed to receive response from queue"))
 	}
->>>>>>> 124d0fa4
 }