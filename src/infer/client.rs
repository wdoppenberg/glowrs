--- conflicted
+++ resolved
@@ -3,16 +3,6 @@
 use tokio::sync::oneshot;
 use tokio::sync::mpsc::UnboundedSender;
 
-<<<<<<< HEAD
-use crate::infer::queue::QueueCommand;
-
-pub(crate) trait Client {
-    /// Type to send over channel / interface
-    type SendType: Send + Sync + 'static;
-
-    /// Type to receive over channel / interface
-    type RecvType: Send + Sync + 'static;
-=======
 use crate::infer::handler::RequestHandler;
 use crate::infer::Queue;
 use crate::infer::queue::{QueueCommand, QueueEntry};
@@ -24,7 +14,6 @@
 	tx: UnboundedSender<QueueCommand<THandler::TReq, THandler::TResp>>,
 	_phantom: PhantomData<THandler>
 }
->>>>>>> 124d0fa4
 
 impl<THandler> Client<THandler> 
 where THandler: RequestHandler
@@ -55,10 +44,6 @@
 	}
 }
 
-<<<<<<< HEAD
-	// TODO: Get rid of this
-	fn get_tx(&self) -> UnboundedSender<QueueCommand<Self::SendType, Self::RecvType>>;
-=======
 impl<THandler> Clone for Client<THandler> 
 where THandler: RequestHandler
 {
@@ -68,5 +53,4 @@
             _phantom: PhantomData {},
         }
     }
->>>>>>> 124d0fa4
 }
